--- conflicted
+++ resolved
@@ -6,6 +6,7 @@
 (* Opening a library for combinator-based syntax analysis *)
 open Ostap
 open Combinators
+open List
                          
 (* States *)
 module State =
@@ -15,21 +16,27 @@
     type t = {g : string -> int; l : string -> int; scope : string list}
 
     (* Empty state *)
-    let empty = failwith "Not implemented"
+    let undefined x = failwith (Printf.sprintf "Variable %s is undefined" x)
+    let empty = {g = undefined; l = undefined; scope = []}
 
     (* Update: non-destructively "modifies" the state s by binding the variable x 
        to value v and returns the new state w.r.t. a scope
     *)
-    let update x v s = failwith "Not implemented"
+    let update x v s = 
+      let update_fun f y = if x = y then v else f y
+      in 
+      if List.mem x s.scope
+      then { g = s.g; l = update_fun s.l; scope = s.scope }
+      else { g = update_fun s.g; l = s.l; scope = s.scope }
                                 
     (* Evals a variable in a state w.r.t. a scope *)
-    let eval s x = failwith "Not implemented" 
+    let eval s x = if mem x s.scope then s.l x else s.g x
 
     (* Creates a new scope, based on a given state *)
-    let enter st xs = failwith "Not implemented"
+    let enter st xs = {g = st.g; l = undefined; scope = xs}
 
     (* Drops a scope *)
-    let leave st st' = failwith "Not implemented"
+    let leave st st' = {g = st'.g; l = st.l; scope = st.scope}
 
   end
     
@@ -60,9 +67,6 @@
        Takes a state and an expression, and returns the value of the expression in 
        the given state.
     *)                                                       
-<<<<<<< HEAD
-    let eval st expr = failwith "Not implemented"      
-=======
     let to_func op =
       let bti   = function true -> 1 | _ -> 0 in
       let itb b = b <> 0 in
@@ -86,9 +90,8 @@
     let rec eval st expr =      
       match expr with
       | Const n -> n
-      | Var   x -> st x
+      | Var   x -> State.eval st x
       | Binop (op, x, y) -> to_func op (eval st x) (eval st y)
->>>>>>> 3ff2252d
 
     (* Expression parser. You can use the following terminals:
 
@@ -97,7 +100,26 @@
                                                                                                                   
     *)
     ostap (                                      
-      parse: empty {failwith "Not implemented"}
+      parse:
+	  !(Ostap.Util.expr 
+             (fun x -> x)
+	     (Array.map (fun (a, s) -> a, 
+                           List.map  (fun s -> ostap(- $(s)), (fun x y -> Binop (s, x, y))) s
+                        ) 
+              [|                
+		`Lefta, ["!!"];
+		`Lefta, ["&&"];
+		`Nona , ["=="; "!="; "<="; "<"; ">="; ">"];
+		`Lefta, ["+" ; "-"];
+		`Lefta, ["*" ; "/"; "%"];
+              |] 
+	     )
+	     primary);
+      
+      primary:
+        n:DECIMAL {Const n}
+      | x:IDENT   {Var x}
+      | -"(" parse -")"
     )
     
   end
@@ -132,36 +154,43 @@
 
        which returns a list of formal parameters, local variables, and a body for given definition
     *)
-<<<<<<< HEAD
-    let eval env ((st, i, o) as conf) stmt = failwith "Not implemented"
-                                
-    (* Statement parser *)
-    ostap (
-      parse: empty {failwith "Not implemented"}
-=======
-    let rec eval ((st, i, o) as conf) stmt =
+    let rec eval env ((st, i, o) as conf) stmt =
       match stmt with
-      | Read    x       -> (match i with z::i' -> (Expr.update x z st, i', o) | _ -> failwith "Unexpected end of input")
+      | Read    x       -> (match i with z::i' -> ((State.update x z st), i', o) | _ -> failwith "Unexpected end of input")
       | Write   e       -> (st, i, o @ [Expr.eval st e])
-      | Assign (x, e)   -> (Expr.update x (Expr.eval st e) st, i, o)
-      | Seq    (s1, s2) -> eval (eval conf s1) s2
+      | Assign (x, e)   -> (State.update x (Expr.eval st e) st, i, o)
+      | Seq    (s1, s2) -> eval env (eval env conf s1) s2
       | Skip            -> conf
       | If (e, s1, s2)  -> (
-        let x = Expr.eval st e in if (x != 0) then eval conf s1 else eval conf s2
+        let x = Expr.eval st e in if (x != 0) then eval env conf s1 else eval env conf s2
       )
       | While (condition, body) -> (
-        let rec while_loop ((st', _, _) as conf') = 
+        let rec while_loop env' ((st', _, _) as conf') = 
           let value = Expr.eval st' condition in
-          if (value != 0) then while_loop (eval conf' body) else conf'
-        in while_loop conf
+          if (value != 0) then while_loop env' (eval env' conf' body) else conf'
+        in while_loop env conf
       )
       | Repeat (body, condition) -> (
-        let rec repeat_loop ((st', _, _) as conf') =
-          let ((st'', _, _) as conf'') = eval conf' body in
+        let rec repeat_loop env' ((st', _, _) as conf') =
+          let ((st'', _, _) as conf'') = eval env' conf' body in
           let value = Expr.eval st'' condition in
-          if (value == 0) then repeat_loop conf'' else conf''
-        in repeat_loop conf
-      )
+          if (value == 0) then repeat_loop env' conf'' else conf''
+        in repeat_loop env conf
+      )
+      | Call (name, exprs)  -> (
+        let rec zip = function
+        | x::xs, y::ys -> (x, y) :: zip (xs, ys)
+        | [], []       -> []
+        in
+        let update_arg stat (x, e) = State.update x (Expr.eval st e) stat
+        in
+        let args, locals, body = env#definition name in 
+        let enter_state = State.enter st @@ args @ locals in
+        let init_state = List.fold_left update_arg enter_state @@ zip (args, exprs) in 
+        let st', i, o = eval env (init_state, i, o) body
+        in State.leave st st', i, o
+      )
+      | _ -> failwith "Unknown statement"
   
     let rec parse_if elif_block else_block =
       match elif_block with
@@ -177,6 +206,10 @@
       parse:
         s:stmt ";" ss:parse {Seq (s, ss)}
       | stmt;
+
+      expr: !(Expr.parse);
+
+      function_args: hd:expr tl:((-"," expr)* ) { hd :: tl } | empty { [] } ;
 
       stmt:
         "read" "(" x:IDENT ")"          {Read x}
@@ -190,7 +223,7 @@
       | %"while" condition:!(Expr.parse) %"do" body:parse %"od" {While (condition, body)}
       | %"repeat" body:parse %"until" condition:!(Expr.parse) {Repeat (body, condition)}    
       | %"for" init:parse "," condition:!(Expr.parse) "," loop:parse %"do" body:parse %"od" {Seq (init, While (condition, Seq (body, loop)))}     
->>>>>>> 3ff2252d
+      | f:IDENT "(" args:function_args ")" { Call (f, args) }
     )
       
   end
@@ -203,7 +236,14 @@
     type t = string * (string list * string list * Stmt.t)
 
     ostap (
-      parse: empty {failwith "Not implemented"}
+      parse: %"fun" name:IDENT "(" args:(ids | nothing) ")" vars:(-(%"local") ids | nothing)
+        "{" body:stmt "}" { name, (args, vars, body) } ;
+
+      stmt: !(Stmt.parse) ;
+
+      nothing: empty { [] } ;
+
+      ids: hd:IDENT tl:((-"," IDENT)* ) { hd :: tl }
     )
 
   end
@@ -219,7 +259,15 @@
 
    Takes a program and its input stream, and returns the output stream
 *)
-let eval (defs, body) i = failwith "Not implemented"
+let eval (defs, body) i =   
+  let module FMap = Map.Make(String) 
+  in
+  let definitions = fold_left (fun m ((name, _) as def) -> FMap.add name def m) FMap.empty defs 
+  in
+  let env = (object method definition name = snd (FMap.find name definitions) end) 
+  in
+  let _, _, output = Stmt.eval env (State.empty, i, []) body
+  in output
                                    
 (* Top-level parser *)
-let parse = failwith "Not implemented"+let parse = ostap (!(Definition.parse)* !(Stmt.parse))