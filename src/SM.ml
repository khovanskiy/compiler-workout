--- conflicted
+++ resolved
@@ -30,23 +30,19 @@
 
    Takes an environment, a configuration and a program, and returns a configuration as a result. The
    environment is used to locate a label to jump to (via method env#labeled <label_name>)
-<<<<<<< HEAD
-*)                         
-let eval env ((cstack, stack, ((st, i, o) as c)) as conf) = failwith "Not implemented"
-=======
 *)
 
-let rec eval env ((stack, ((st, i, o) as c)) as conf) = function
+let rec eval env ((cstack, stack, ((st, i, o) as c)) as conf) = function
 | [] -> conf
 | inst :: prg' -> 
   (
     match inst with
-    | BINOP op            -> let y::x::stack'   = stack in eval env (Expr.to_func op x y :: stack', c) prg'
-    | READ                -> let z::i'          = i in eval env (z::stack, (st, i', o)) prg'
-    | WRITE               -> let z::stack'      = stack in eval env (stack', (st, i, o @ [z])) prg'
-    | CONST i             -> eval env (i::stack, c) prg'
-    | LD x                -> eval env (st x :: stack, c) prg'
-    | ST x                -> let z::stack'      = stack in eval env (stack', (Expr.update x z st, i, o)) prg'
+    | BINOP op            -> let y::x::stack'   = stack in eval env (cstack, (Expr.to_func op x y) :: stack', c) prg'
+    | READ                -> let z::i'          = i in eval env (cstack, z::stack, (st, i', o)) prg'
+    | WRITE               -> let z::stack'      = stack in eval env (cstack, stack', (st, i, o @ [z])) prg'
+    | CONST i             -> eval env (cstack, i::stack, c) prg'
+    | LD x                -> eval env (cstack, (State.eval st x) :: stack, c) prg'
+    | ST x                -> let z::stack'      = stack in eval env (cstack, stack', (State.update x z st, i, o)) prg'
     | LABEL l             -> eval env conf prg'
     | JMP label           -> eval env conf (env#labeled label)
     | CJMP (cond, label)  -> 
@@ -54,9 +50,26 @@
       let x = match cond with
       | "nz" -> z <> 0
       | "z" -> z = 0 
-      in eval env (stack', c) (if (x) then (env#labeled label) else prg')
+      in eval env (cstack, stack', c) (if (x) then (env#labeled label) else prg')
+    | BEGIN (args, xs) -> (
+      let rec init_args state = function
+        | a::args, z::stack -> 
+          let state', stack' = init_args state (args, stack)
+          in State.update a z state', stack'
+        | [], stack -> state, stack
+      in let st', stack' = init_args (State.enter st @@ args @ xs) (args, stack)
+      in eval env (cstack, stack', (st', i, o)) prg'
+    )
+    | END -> (
+        match conf with
+        | (program, s)::cstack', stack, (s', i, o) ->
+          eval env (cstack', stack, (State.leave s s', i, o)) program
+        | _ -> conf
+    )
+    | CALL f -> let cstack, stack, ((s, i, o) as conf) = conf
+      in eval env ((prg', s)::cstack, stack, conf) @@ env#labeled f
+    | _ -> failwith "Unsupported instruction"
   )
->>>>>>> 3ff2252d
 
 (* Top-level evaluation
 
@@ -81,10 +94,7 @@
    Takes a program in the source language and returns an equivalent program for the
    stack machine
 *)
-<<<<<<< HEAD
-let compile (defs, p) = failwith "Not implemented"
-=======
-let compile prg =
+let compile (defs, prg) =
   let env = object 
       val mutable id = 0
       method next_label = 
@@ -92,13 +102,13 @@
         "l" ^ string_of_int id
   end
   in
-  let rec compile' =
-    let rec expr = function
+  let rec expr = function
     | Expr.Var   x          -> [LD x]
     | Expr.Const n          -> [CONST n]
     | Expr.Binop (op, x, y) -> expr x @ expr y @ [BINOP op]
-    in
-    function
+    | _ -> failwith "Unknown expression"
+  in
+  let rec compile' = function
     | Stmt.Seq (s1, s2)  -> compile' s1 @ compile' s2
     | Stmt.Read x        -> [READ; ST x]
     | Stmt.Write e       -> expr e @ [WRITE]
@@ -122,6 +132,28 @@
         let body = compile' s in
         ([LABEL loop_label] @ body @ expr e @ [CJMP ("z", loop_label)])
     )
+    | Stmt.Call (name, args) -> (
+      let compiled_args_list = List.map expr (List.rev args) in
+      let compiled_args = List.concat compiled_args_list in
+      compiled_args @ [CALL ("L" ^ name)]
+    )
   in
-  compile' prg
->>>>>>> 3ff2252d
+  let rec compile_function (name, (args, locals, body)) =
+    let end_label = env#next_label in
+    let compiled_body = compile' body in
+    ([LABEL ("L" ^ name); BEGIN(args, locals)] @ compiled_body @ [LABEL end_label; END])
+  in
+  let compile_functions functions = 
+    List.fold_left 
+    (
+      fun (functions') (name, signature) -> 
+      let compiled_function = compile_function (name, signature) 
+      in 
+      compiled_function :: functions'
+    )
+    ([]) functions
+  in
+  let end_label = env#next_label in
+  let compiled_main_function = compile' prg in 
+  let compiled_functions     = compile_functions defs in
+  (LABEL "main" :: compiled_main_function @ [LABEL end_label]) @ [END] @ (List.concat compiled_functions)