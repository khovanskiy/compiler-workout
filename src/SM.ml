--- conflicted
+++ resolved
@@ -1,19 +1,10 @@
-<<<<<<< HEAD
-open GT       
+open GT
 open Language
-       
-(* The type for the stack machine instructions *)
-@type insn =
-(* binary operator                 *) | BINOP of string
-(* put a constant on the stack     *) | CONST of int                 
-=======
-open GT
 
 (* The type for the stack machine instructions *)
 @type insn =
 (* binary operator                 *) | BINOP of string
 (* put a constant on the stack     *) | CONST of int
->>>>>>> 3905a3c8
 (* read to stack                   *) | READ
 (* write from stack                *) | WRITE
 (* load a variable to the stack    *) | LD    of string
@@ -108,17 +99,10 @@
 
    Takes a program in the source language and returns an equivalent program for the
    stack machine
-<<<<<<< HEAD
- *)
-let compile _ = failwith "Not yet implemented"
-
-                         
-=======
 *)
 let rec compile stmt = match stmt with
   | Syntax.Stmt.Read name -> [READ] @ [ST name]
   | Syntax.Stmt.Write e -> (compile_expr e) @ [WRITE]
   | Syntax.Stmt.Assign (name, e) -> (compile_expr e) @ [ST name]
   | Syntax.Stmt.Seq (lhs, rhs) -> (compile lhs) @ (compile rhs)
-  | _ -> failwith "Not implemented yet"
->>>>>>> 3905a3c8
+  | _ -> failwith "Not implemented yet"